--- conflicted
+++ resolved
@@ -113,13 +113,6 @@
     let mut client = FawnBackendServiceClient::connect(addr).await
         .map_err(|e| Status::unavailable(format!("Failed to connect to successor: {}", e)))?;
     
-<<<<<<< HEAD
-    let pass_count = (chain_members.len() - 1) as u32;
-    let request = fawn_common::fawn_backend_api::StoreRequest {
-        key_id,
-        value,
-        pass_count,
-=======
     // Calculate the number of passes needed down the chain
     let ring_size = backend_manager.num_active_backends().await;
     let num_replicas_needed = std::cmp::min(REPLICA_MAX, ring_size);
@@ -131,9 +124,8 @@
     let request = fawn_common::fawn_backend_api::StoreRequest {
         key_id,
         value,
-        timestamp: 0, // frontend sends ts=0, so that the head of chain can assign its current timestamp
+        // timestamp: 0, // frontend sends ts=0, so that the head of chain can assign its current timestamp
         pass_count: pass_remaining, // number of passes remaining down the chain
->>>>>>> 29558c69
     };
     
     client.store_value(request).await
