--- conflicted
+++ resolved
@@ -236,35 +236,8 @@
         Ok(())
     }
 
-<<<<<<< HEAD
-    pub fn scan_after_ptr(&self, start_ptr: RecordPtr) -> io::Result<Vec<(RecordPtr, RecordFlags, u32, Vec<u8>)>> {
-        let mut results = Vec::new();
-        let mut current_offset = start_ptr.offset;
-
-        while current_offset < self.offset {
-            let mut len_buf = [0u8; 4];
-            self.log_fd.read_exact_at(&mut len_buf, current_offset as u64)?;
-            let rec_len = u32::from_le_bytes(len_buf) as usize + 4; // +4 for the length itself
-
-            let mut rec_buf = vec![0u8; rec_len];
-            self.log_fd.read_exact_at(&mut rec_buf, current_offset as u64)?;
-
-            let rec = Record::decode(&mut &rec_buf[..])?;
-            results.push((
-                RecordPtr { seg_id: self.meta.id, offset: current_offset }, 
-                rec.flags, 
-                rec_len as u32, 
-                rec.value.to_vec()
-            ));
-
-            current_offset += rec_len as u32;
-        }
-
-        Ok(results)
-=======
     pub fn get_current_offset(&self) -> u32 {
         self.offset
->>>>>>> cbe69882
     }
 }
 
